--- conflicted
+++ resolved
@@ -91,11 +91,7 @@
     "markdown-it-task-checkbox": "^1.0.6",
     "moment": "^2.25.3",
     "mongoose": "5.6",
-<<<<<<< HEAD
     "mongoose-common-plugin": "1.0.0",
-=======
-    "mongoose-common-plugin": "^1.0.0",
->>>>>>> c997debd
     "mongoose-json-select": "^0.2.1",
     "mongoose-unique-validator": "^2.0.3",
     "node-html-parser": "^1.2.16",
